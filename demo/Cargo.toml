[package]
name = "grib-demo"
version = "0.1.0"
edition = "2021"

# See more keys and their definitions at https://doc.rust-lang.org/cargo/reference/manifest.html

[dependencies]
gloo-file = { version = "0.3", features = ["futures"] }
<<<<<<< HEAD
grib = { path = "..", version = "0.11.1" }
=======
grib = { path = "..", version = "0.11.2" }
>>>>>>> 63b77a9a
wasm-bindgen = "0.2"
wasm-bindgen-futures = "0.4"
web-sys = { version = "0.3", features = [
    "Blob",
    "DataTransfer",
    "DomTokenList",
    "Element",
    "FileList",
    "DragEvent",
    "HtmlCanvasElement",
    "CanvasRenderingContext2d",
    "ImageData",
] }
yew = { version = "0.21", features = ["csr"] }<|MERGE_RESOLUTION|>--- conflicted
+++ resolved
@@ -7,11 +7,7 @@
 
 [dependencies]
 gloo-file = { version = "0.3", features = ["futures"] }
-<<<<<<< HEAD
-grib = { path = "..", version = "0.11.1" }
-=======
 grib = { path = "..", version = "0.11.2" }
->>>>>>> 63b77a9a
 wasm-bindgen = "0.2"
 wasm-bindgen-futures = "0.4"
 web-sys = { version = "0.3", features = [
