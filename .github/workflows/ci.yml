--- conflicted
+++ resolved
@@ -87,12 +87,9 @@
       #   run: |
       #     sudo apt -qq install build-essential g++-multilib
       #     sudo ln -s /usr/bin/g++ /usr/bin/musl-g++
-<<<<<<< HEAD
       - name: Install dependencies needed to build proj
         run: sudo apt install libsqlite3-dev
         if: matrix.os == 'ubuntu-latest'
-=======
->>>>>>> adc12f81
       - name: Build
         run: cargo build --target ${{ matrix.target }} --verbose --workspace ${{ matrix.features }}
       - name: Run tests
@@ -131,11 +128,7 @@
         env:
           RUSTFLAGS: -Z sanitizer=address
           RUSTDOCFLAGS: -Z sanitizer=address
-<<<<<<< HEAD
-        run: cargo test --target x86_64-unknown-linux-gnu --workspace --features gridpoints-proj
-=======
         run: cargo test --target x86_64-unknown-linux-gnu --workspace --features gridpoints-proj,jpeg2000-unpack-with-openjpeg,png-unpack-with-png-crate,ccsds-unpack-with-libaec
->>>>>>> adc12f81
 
   check_github_config_formats:
     name: Check GitHub config formats
