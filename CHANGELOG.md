--- conflicted
+++ resolved
@@ -7,8 +7,6 @@
 
 ## [Unreleased]
 
-<<<<<<< HEAD
-=======
 ## [0.11.2] - 2025-08-05
 ### New supports
 
@@ -21,7 +19,6 @@
 - Fixed API documentation build failure on docs.rs
   (#124)
 
->>>>>>> 63b77a9a
 ## [0.11.1] - 2025-07-14
 ### Documentation improvements
 
@@ -446,12 +443,8 @@
     - inspect: display of information mainly for development purpose such as template numbers
     - list: display of a list of sections (the style is still tentative)
 
-<<<<<<< HEAD
-[unreleased]: https://github.com/noritada/grib-rs/compare/v0.11.1...HEAD
-=======
 [unreleased]: https://github.com/noritada/grib-rs/compare/v0.11.2...HEAD
 [0.11.2]: https://github.com/noritada/grib-rs/compare/v0.11.1...v0.11.2
->>>>>>> 63b77a9a
 [0.11.1]: https://github.com/noritada/grib-rs/compare/v0.11.0...v0.11.1
 [0.11.0]: https://github.com/noritada/grib-rs/compare/v0.10.2...v0.11.0
 [0.10.2]: https://github.com/noritada/grib-rs/compare/v0.10.1...v0.10.2
