[package]
name = "grib-cli"
description = """
CLI application for processing GRIB format data, built on the top of the library `grib`
"""
version.workspace = true
authors.workspace = true
edition.workspace = true
license.workspace = true
readme.workspace = true
repository.workspace = true
homepage.workspace = true
categories.workspace = true
keywords.workspace = true
rust-version = "1.80"

[[bin]]
name = "gribber"
path = "src/main.rs"

[dependencies]
anyhow = "1"
clap = "4.1"
clap_complete = "4"
console = "0.16"
regex = "1.6"

[target.'cfg(unix)'.dependencies]
<<<<<<< HEAD
grib = { path = "..", version = "=0.12.0", features = ["gridpoints-proj", "jpeg2000-unpack-with-openjpeg", "png-unpack-with-png-crate", "ccsds-unpack-with-libaec"] }
=======
grib = { path = "..", version = "=0.12.1", features = ["gridpoints-proj"] }
>>>>>>> 80db3859
pager = "0.16"
which = "8"

[target.'cfg(not(unix))'.dependencies]
<<<<<<< HEAD
grib = { path = "..", version = "=0.12.0", features = ["jpeg2000-unpack-with-openjpeg", "png-unpack-with-png-crate", "ccsds-unpack-with-libaec"] }
=======
grib = { path = "..", version = "=0.12.1" }
>>>>>>> 80db3859

[dev-dependencies]
assert_cmd = "2"
flate2 = "1.0"
predicates = "3"
tempfile = "3"
xz2 = "0.1"<|MERGE_RESOLUTION|>--- conflicted
+++ resolved
@@ -26,20 +26,12 @@
 regex = "1.6"
 
 [target.'cfg(unix)'.dependencies]
-<<<<<<< HEAD
-grib = { path = "..", version = "=0.12.0", features = ["gridpoints-proj", "jpeg2000-unpack-with-openjpeg", "png-unpack-with-png-crate", "ccsds-unpack-with-libaec"] }
-=======
-grib = { path = "..", version = "=0.12.1", features = ["gridpoints-proj"] }
->>>>>>> 80db3859
+grib = { path = "..", version = "=0.12.1", features = ["gridpoints-proj", "jpeg2000-unpack-with-openjpeg", "png-unpack-with-png-crate", "ccsds-unpack-with-libaec"] }
 pager = "0.16"
 which = "8"
 
 [target.'cfg(not(unix))'.dependencies]
-<<<<<<< HEAD
-grib = { path = "..", version = "=0.12.0", features = ["jpeg2000-unpack-with-openjpeg", "png-unpack-with-png-crate", "ccsds-unpack-with-libaec"] }
-=======
-grib = { path = "..", version = "=0.12.1" }
->>>>>>> 80db3859
+grib = { path = "..", version = "=0.12.1", features = ["jpeg2000-unpack-with-openjpeg", "png-unpack-with-png-crate", "ccsds-unpack-with-libaec"] }
 
 [dev-dependencies]
 assert_cmd = "2"
